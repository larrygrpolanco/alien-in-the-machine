--- conflicted
+++ resolved
@@ -1,74 +1,3 @@
-<<<<<<< HEAD
-<!--
-Sync Impact Report:
-- Version change: None → 1.0.0 (initial creation)
-- List of modified principles: All new - Simplicity First, AI Autonomy, TDD (NON-NEGOTIABLE), Event-Driven Integrity, Emergence Validation
-- Added sections: Non-Functional Requirements, Development Workflow
-- Removed sections: None
-- Templates requiring updates:
-  - .specify/templates/plan-template.md ✅ updated (Constitution Check gates added, version footer updated)
-  - .specify/templates/spec-template.md ⚠ pending (no changes needed, no constitution references)
-  - .specify/templates/tasks-template.md ⚠ pending (no changes needed, TDD already aligned)
-- Follow-up TODOs: None - all placeholders resolved from README.md context
--->
-
-# Alien in the Machine Constitution
-
-## Core Principles
-
-### I. Simplicity First
-Every feature must prioritize MVP development. Limit scope to essential elements: single mission with 6 zones, 6-8 agent actions, and SvelteKit implementation using OpenRouter for AI. No complex features, backends, or expansions until post-MVP validation. Rationale: Enables rapid prototyping and testable prototype in 4-6 weeks, avoiding over-engineering that delays emergence demonstration.
-
-### II. AI Autonomy
-Agents must act independently with personal memory streams influencing decisions. Commander messages guide but do not control; compliance varies by personality (70-90%) and stress levels (>7 triggers freeze or ignore). Prompts enforce contextual reasoning without direct overrides except rare high-stress buttons. Rationale: Creates emergent narratives through fallible AI, emphasizing command tension over micromanagement.
-
-### III. TDD (NON-NEGOTIABLE)
-Test-Driven Development is mandatory: Write tests first, ensure they fail, then implement to pass (Red-Green-Refactor cycle). Achieve ≥80% coverage; include unit, integration, and simulation tests (e.g., 20+ playthroughs for emergence). No code commits without passing tests. Rationale: Ensures reliability in AI-driven systems where unpredictable behaviors must be bounded and validated early.
-
-### IV. Event-Driven Integrity
-Maintain an immutable, append-only event log as the single source of truth for world state. All actions append events (e.g., {type: 'search', result: 'empty'}); derive entities (zones, items, agents) from log queries. No direct state mutations; prune for token limits but preserve auditability. Rationale: Supports consistent AI context assembly, enables simulation replay, and prevents desynchronization in reactive UI.
-
-### V. Emergence Validation
-Design must foster emergent stories: ≥3 unique event branches per playthrough, ≥2 panic events in 50% of simulations. Require 20+ automated playthroughs in testing to measure narrative variety and tension. Director agent subtly escalates without direct intervention. Rationale: Core to gameplay vision—validates AI autonomy produces dramatic, unpredictable outcomes beyond scripted paths.
-
-## Non-Functional Requirements
-
-### Performance
-Turn processing <5s total; LLM responses <5s per agent with <2000 tokens per prompt. Prune memory streams to last 10 turns or 50 events. Benchmark 20+ simulations <2min total.
-
-### Security
-Handle OpenRouter API keys via environment variables (.env, never hardcoded). Validate all JSON inputs/outputs to prevent injection. No user data persistence in MVP.
-
-### Reliability
-Immutable event log for auditability; 3x retry on LLM failures with fallback to scripted AI (e.g., personality-based defaults). Edge cases defined (e.g., stress >7: freeze turn; vial drop at low health).
-
-### Accessibility & Usability
-Keyboard navigation for all UI; high-contrast green monochrome mode; ARIA labels on message stream. Limit messages to 200 chars; intuitive terminal UI with real-time updates.
-
-### Scalability
-In-memory state for MVP; design event log for future backend if expanding to campaigns.
-
-## Development Workflow
-
-### Milestones
-1. Week 1: Core Architecture – Event log, world state, basic agent prompts (TDD enforced).
-2. Week 2: Mechanics & Agents – Implement actions, zones, memory, personalities (tests for emergence).
-3. Week 3: Commander UX – Terminal UI, map, messages (accessibility checks).
-4. Week 4: Integration & Polish – LLM fallbacks, director/alien, win/lose (20+ sims, performance benchmarks).
-
-### Review Process
-All PRs must pass constitution gates: TDD coverage, simplicity review, emergence sims. Code reviews verify AI autonomy and event integrity.
-
-### Quality Gates
-- Pre-merge: Failing tests fixed; no violations of principles.
-- Post-merge: Run quickstart.md validation; update docs.
-
-## Governance
-
-This constitution supersedes all other practices and guides all development decisions. Amendments require: (1) documented proposal justifying change (major/minor/patch), (2) review by architect mode, (3) migration plan for existing code, (4) approval via user confirmation. Versioning follows semantic rules: MAJOR for incompatible changes, MINOR for additions, PATCH for clarifications. Compliance reviews occur per milestone; violations block progress. Use README.md and plan.md for runtime guidance.
-
-**Version**: 1.0.0 | **Ratified**: 2025-09-25 | **Last Amended**: 2025-09-25
-=======
 # Constitution for the Alien in the Machine Project
 
 ## Introduction
@@ -154,5 +83,4 @@
 - Be documented in a dedicated PRD update or spec.md.  
 - Demonstrate how changes align with the project vision (e.g., via PRD references).  
 - Pass a review gate including simulation validation of impacts.  
-Amendments take effect only after user confirmation in a commit message or task approval.
->>>>>>> 3ebc0dcc
+Amendments take effect only after user confirmation in a commit message or task approval.